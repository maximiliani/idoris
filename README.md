--- conflicted
+++ resolved
@@ -26,7 +26,6 @@
 You can access the Neo4j browser at http://localhost:7474.
 
 ```
-
 docker run \
 -p 7474:7474 -p 7687:7687 \
 --name neo4j-apoc-gds-idoris \
@@ -40,10 +39,6 @@
 -e NEO4J_PLUGINS=\[\"apoc\",\"graph-data-science\"\,\"bloom\"] \
 -e NEO4J_dbms_security_procedures_unrestricted=apoc.\\\*,gds.\\\* \
 neo4j:5.22
-<<<<<<< HEAD
-=======
-
->>>>>>> 094409ae
 ```
 
 ## Running IDORIS
@@ -58,7 +53,6 @@
 credentials.
 
 ```
-
 spring.application.name=idoris
 logging.level.root=INFO
 spring.neo4j.uri=bolt://localhost:7687
@@ -68,19 +62,12 @@
 server.port=8095
 idoris.validation-level=info
 idoris.validation-policy=strict
-
 ```
 
 When Neo4j is running, start IDORIS with the following command:
 
 ```
-
 ./gradlew bootRun
-<<<<<<< HEAD
 ```
 
-You can access the IDORIS API at http://localhost:8095/api.
-=======
-
-```
->>>>>>> 094409ae
+You can access the IDORIS API at http://localhost:8095/api.